--- conflicted
+++ resolved
@@ -102,13 +102,8 @@
 	b.subConn = subConn
 	b.state = connectivity.Idle
 	b.cc.UpdateState(balancer.State{
-<<<<<<< HEAD
-		ConnectivityState: connectivity.Connecting,
-		Picker:            &picker{err: balancer.ErrNoSubConnAvailable},
-=======
 		ConnectivityState: connectivity.Idle,
 		Picker:            &picker{result: balancer.PickResult{SubConn: b.subConn}},
->>>>>>> 6a5e9ceb
 	})
 	b.subConn.Connect()
 	return nil
