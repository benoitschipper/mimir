apiVersion: v1
kind: Namespace
metadata:
  name: default
---
apiVersion: policy/v1
kind: PodDisruptionBudget
metadata:
  labels:
    name: memcached
  name: memcached
  namespace: default
spec:
  maxUnavailable: 1
  selector:
    matchLabels:
      name: memcached
---
apiVersion: policy/v1
kind: PodDisruptionBudget
metadata:
  labels:
    name: memcached-frontend
  name: memcached-frontend
  namespace: default
spec:
  maxUnavailable: 1
  selector:
    matchLabels:
      name: memcached-frontend
---
apiVersion: policy/v1
kind: PodDisruptionBudget
metadata:
  labels:
    name: memcached-index-queries
  name: memcached-index-queries
  namespace: default
spec:
  maxUnavailable: 1
  selector:
    matchLabels:
      name: memcached-index-queries
---
apiVersion: policy/v1
kind: PodDisruptionBudget
metadata:
  labels:
    name: memcached-metadata
  name: memcached-metadata
  namespace: default
spec:
  maxUnavailable: 1
  selector:
    matchLabels:
      name: memcached-metadata
---
apiVersion: policy/v1
kind: PodDisruptionBudget
metadata:
  labels:
    name: mimir-backend-rollout
  name: mimir-backend-rollout
  namespace: default
spec:
  maxUnavailable: 1
  selector:
    matchLabels:
      rollout-group: mimir-backend
---
apiVersion: policy/v1
kind: PodDisruptionBudget
metadata:
  labels:
    name: mimir-read
  name: mimir-read
  namespace: default
spec:
  maxUnavailable: 1
  selector:
    matchLabels:
      name: mimir-read
---
apiVersion: policy/v1
kind: PodDisruptionBudget
metadata:
  labels:
    name: mimir-write-rollout
  name: mimir-write-rollout
  namespace: default
spec:
  maxUnavailable: 1
  selector:
    matchLabels:
      rollout-group: mimir-write
---
apiVersion: policy/v1
kind: PodDisruptionBudget
metadata:
  labels:
    name: rollout-operator
  name: rollout-operator
  namespace: default
spec:
  maxUnavailable: 1
  selector:
    matchLabels:
      name: rollout-operator
---
apiVersion: v1
kind: ServiceAccount
metadata:
  name: rollout-operator
  namespace: default
---
apiVersion: v1
data:
  overrides.yaml: |
    overrides: {}
kind: ConfigMap
metadata:
  name: overrides
  namespace: default
---
apiVersion: rbac.authorization.k8s.io/v1
kind: Role
metadata:
  name: rollout-operator-role
  namespace: default
rules:
- apiGroups:
  - ""
  resources:
  - pods
  verbs:
  - list
  - get
  - watch
  - delete
- apiGroups:
  - apps
  resources:
  - statefulsets
  verbs:
  - list
  - get
  - watch
  - patch
- apiGroups:
  - apps
  resources:
  - statefulsets/status
  verbs:
  - update
---
apiVersion: rbac.authorization.k8s.io/v1
kind: RoleBinding
metadata:
  name: rollout-operator-rolebinding
  namespace: default
roleRef:
  apiGroup: rbac.authorization.k8s.io
  kind: Role
  name: rollout-operator-role
subjects:
- kind: ServiceAccount
  name: rollout-operator
  namespace: default
---
apiVersion: v1
kind: Service
metadata:
  name: gossip-ring
  namespace: default
spec:
  clusterIP: None
  ports:
  - appProtocol: tcp
    name: gossip-ring
    port: 7946
    protocol: TCP
    targetPort: 7946
  selector:
    gossip_ring_member: "true"
---
apiVersion: v1
kind: Service
metadata:
  labels:
    name: memcached
  name: memcached
  namespace: default
spec:
  clusterIP: None
  ports:
  - name: memcached-client
    port: 11211
    targetPort: 11211
  - name: exporter-http-metrics
    port: 9150
    targetPort: 9150
  selector:
    name: memcached
---
apiVersion: v1
kind: Service
metadata:
  labels:
    name: memcached-frontend
  name: memcached-frontend
  namespace: default
spec:
  clusterIP: None
  ports:
  - name: memcached-client
    port: 11211
    targetPort: 11211
  - name: exporter-http-metrics
    port: 9150
    targetPort: 9150
  selector:
    name: memcached-frontend
---
apiVersion: v1
kind: Service
metadata:
  labels:
    name: memcached-index-queries
  name: memcached-index-queries
  namespace: default
spec:
  clusterIP: None
  ports:
  - name: memcached-client
    port: 11211
    targetPort: 11211
  - name: exporter-http-metrics
    port: 9150
    targetPort: 9150
  selector:
    name: memcached-index-queries
---
apiVersion: v1
kind: Service
metadata:
  labels:
    name: memcached-metadata
  name: memcached-metadata
  namespace: default
spec:
  clusterIP: None
  ports:
  - name: memcached-client
    port: 11211
    targetPort: 11211
  - name: exporter-http-metrics
    port: 9150
    targetPort: 9150
  selector:
    name: memcached-metadata
---
apiVersion: v1
kind: Service
metadata:
  labels:
    name: mimir-backend
  name: mimir-backend
  namespace: default
spec:
  ports:
  - name: mimir-backend-gossip-ring
    port: 7946
    targetPort: 7946
  - name: mimir-backend-http-metrics
    port: 8080
    targetPort: 8080
  - name: mimir-backend-grpc
    port: 9095
    targetPort: 9095
  selector:
    rollout-group: mimir-backend
---
apiVersion: v1
kind: Service
metadata:
  labels:
    name: mimir-backend-zone-a
  name: mimir-backend-zone-a
  namespace: default
spec:
  clusterIP: None
  ports:
  - name: mimir-backend-gossip-ring
    port: 7946
    targetPort: 7946
  - name: mimir-backend-http-metrics
    port: 8080
    targetPort: 8080
  - name: mimir-backend-grpc
    port: 9095
    targetPort: 9095
  selector:
    name: mimir-backend-zone-a
    rollout-group: mimir-backend
---
apiVersion: v1
kind: Service
metadata:
  labels:
    name: mimir-backend-zone-b
  name: mimir-backend-zone-b
  namespace: default
spec:
  clusterIP: None
  ports:
  - name: mimir-backend-gossip-ring
    port: 7946
    targetPort: 7946
  - name: mimir-backend-http-metrics
    port: 8080
    targetPort: 8080
  - name: mimir-backend-grpc
    port: 9095
    targetPort: 9095
  selector:
    name: mimir-backend-zone-b
    rollout-group: mimir-backend
---
apiVersion: v1
kind: Service
metadata:
  labels:
    name: mimir-backend-zone-c
  name: mimir-backend-zone-c
  namespace: default
spec:
  clusterIP: None
  ports:
  - name: mimir-backend-gossip-ring
    port: 7946
    targetPort: 7946
  - name: mimir-backend-http-metrics
    port: 8080
    targetPort: 8080
  - name: mimir-backend-grpc
    port: 9095
    targetPort: 9095
  selector:
    name: mimir-backend-zone-c
    rollout-group: mimir-backend
---
apiVersion: v1
kind: Service
metadata:
  labels:
    name: mimir-read
  name: mimir-read
  namespace: default
spec:
  ports:
  - name: mimir-read-gossip-ring
    port: 7946
    targetPort: 7946
  - name: mimir-read-http-metrics
    port: 8080
    targetPort: 8080
  - name: mimir-read-grpc
    port: 9095
    targetPort: 9095
  selector:
    name: mimir-read
---
apiVersion: v1
kind: Service
metadata:
  labels:
    name: mimir-read
  name: mimir-read-headless
  namespace: default
spec:
  clusterIP: None
  ports:
  - name: mimir-read-gossip-ring
    port: 7946
    targetPort: 7946
  - name: mimir-read-http-metrics
    port: 8080
    targetPort: 8080
  - name: mimir-read-grpc
    port: 9095
    targetPort: 9095
  selector:
    name: mimir-read
---
apiVersion: v1
kind: Service
metadata:
  labels:
    name: mimir-write
  name: mimir-write
  namespace: default
spec:
  clusterIP: None
  ports:
  - name: mimir-write-gossip-ring
    port: 7946
    targetPort: 7946
  - name: mimir-write-http-metrics
    port: 8080
    targetPort: 8080
  - name: mimir-write-grpc
    port: 9095
    targetPort: 9095
  selector:
    rollout-group: mimir-write
---
apiVersion: v1
kind: Service
metadata:
  labels:
    name: mimir-write-zone-a
  name: mimir-write-zone-a
  namespace: default
spec:
  clusterIP: None
  ports:
  - name: mimir-write-gossip-ring
    port: 7946
    targetPort: 7946
  - name: mimir-write-http-metrics
    port: 8080
    targetPort: 8080
  - name: mimir-write-grpc
    port: 9095
    targetPort: 9095
  selector:
    name: mimir-write-zone-a
    rollout-group: mimir-write
---
apiVersion: v1
kind: Service
metadata:
  labels:
    name: mimir-write-zone-b
  name: mimir-write-zone-b
  namespace: default
spec:
  clusterIP: None
  ports:
  - name: mimir-write-gossip-ring
    port: 7946
    targetPort: 7946
  - name: mimir-write-http-metrics
    port: 8080
    targetPort: 8080
  - name: mimir-write-grpc
    port: 9095
    targetPort: 9095
  selector:
    name: mimir-write-zone-b
    rollout-group: mimir-write
---
apiVersion: v1
kind: Service
metadata:
  labels:
    name: mimir-write-zone-c
  name: mimir-write-zone-c
  namespace: default
spec:
  clusterIP: None
  ports:
  - name: mimir-write-gossip-ring
    port: 7946
    targetPort: 7946
  - name: mimir-write-http-metrics
    port: 8080
    targetPort: 8080
  - name: mimir-write-grpc
    port: 9095
    targetPort: 9095
  selector:
    name: mimir-write-zone-c
    rollout-group: mimir-write
---
apiVersion: apps/v1
kind: Deployment
metadata:
  name: mimir-read
  namespace: default
spec:
  minReadySeconds: 10
  replicas: 2
  revisionHistoryLimit: 10
  selector:
    matchLabels:
      name: mimir-read
  strategy:
    rollingUpdate:
      maxSurge: 15%
      maxUnavailable: 0
  template:
    metadata:
      labels:
        gossip_ring_member: "true"
        name: mimir-read
    spec:
      containers:
      - args:
        - -blocks-storage.bucket-store.metadata-cache.backend=memcached
        - -blocks-storage.bucket-store.metadata-cache.memcached.addresses=dnssrvnoa+memcached-metadata.default.svc.cluster.local.:11211
        - -blocks-storage.bucket-store.metadata-cache.memcached.max-async-concurrency=50
        - -blocks-storage.bucket-store.metadata-cache.memcached.max-item-size=1048576
        - -blocks-storage.bucket-store.sync-dir=/data/tsdb
        - -blocks-storage.bucket-store.sync-interval=15m
        - -blocks-storage.s3.bucket-name=blocks-bucket
        - -common.storage.backend=s3
        - -common.storage.s3.endpoint=s3.dualstack.eu-west-1.amazonaws.com
        - -distributor.health-check-ingesters=true
        - -ingester.ring.heartbeat-timeout=10m
        - -ingester.ring.prefix=
        - -ingester.ring.replication-factor=3
        - -ingester.ring.store=memberlist
        - -ingester.ring.zone-awareness-enabled=true
        - -mem-ballast-size-bytes=268435456
        - -memberlist.bind-port=7946
        - -memberlist.join=dns+gossip-ring.default.svc.cluster.local.:7946
        - -querier.frontend-client.grpc-max-send-msg-size=104857600
        - -querier.max-concurrent=8
        - -querier.max-partial-query-length=768h
        - -query-frontend.cache-results=true
        - -query-frontend.max-cache-freshness=10m
        - -query-frontend.max-total-query-length=12000h
        - -query-frontend.query-sharding-target-series-per-shard=2500
        - -query-frontend.results-cache.backend=memcached
        - -query-frontend.results-cache.memcached.addresses=dnssrvnoa+memcached-frontend.default.svc.cluster.local.:11211
        - -query-frontend.results-cache.memcached.max-item-size=5242880
        - -query-frontend.results-cache.memcached.timeout=500ms
        - -query-scheduler.max-used-instances=2
        - -query-scheduler.ring.prefix=
        - -query-scheduler.ring.store=memberlist
        - -query-scheduler.service-discovery-mode=ring
        - -runtime-config.file=/etc/mimir/overrides.yaml
        - -server.grpc.keepalive.max-connection-age=2m
        - -server.grpc.keepalive.max-connection-age-grace=5m
        - -server.grpc.keepalive.max-connection-idle=1m
        - -server.grpc.keepalive.min-time-between-pings=10s
        - -server.grpc.keepalive.ping-without-stream-allowed=true
        - -server.http-listen-port=8080
        - -store-gateway.sharding-ring.prefix=multi-zone/
        - -store-gateway.sharding-ring.replication-factor=3
        - -store-gateway.sharding-ring.store=memberlist
        - -store-gateway.sharding-ring.zone-awareness-enabled=true
        - -target=read
        - -usage-stats.installation-mode=jsonnet
        env:
        - name: JAEGER_REPORTER_MAX_QUEUE_SIZE
<<<<<<< HEAD
          value: "5000"
        image: grafana/mimir:2.10.5
=======
          value: "1024"
        image: grafana/mimir:2.11.0
>>>>>>> c8939ea5
        imagePullPolicy: IfNotPresent
        name: mimir-read
        ports:
        - containerPort: 7946
          name: gossip-ring
        - containerPort: 8080
          name: http-metrics
        - containerPort: 9095
          name: grpc
        readinessProbe:
          httpGet:
            path: /ready
            port: 8080
          initialDelaySeconds: 15
          timeoutSeconds: 1
        resources:
          limits:
            memory: 24Gi
          requests:
            cpu: "1"
            memory: 12Gi
        volumeMounts:
        - mountPath: /etc/mimir
          name: overrides
      topologySpreadConstraints:
      - labelSelector:
          matchLabels:
            name: mimir-read
        maxSkew: 1
        topologyKey: kubernetes.io/hostname
        whenUnsatisfiable: ScheduleAnyway
      volumes:
      - configMap:
          name: overrides
        name: overrides
---
apiVersion: apps/v1
kind: Deployment
metadata:
  name: rollout-operator
  namespace: default
spec:
  minReadySeconds: 10
  replicas: 1
  revisionHistoryLimit: 10
  selector:
    matchLabels:
      name: rollout-operator
  strategy:
    rollingUpdate:
      maxSurge: 0
      maxUnavailable: 1
  template:
    metadata:
      labels:
        name: rollout-operator
    spec:
      containers:
      - args:
        - -kubernetes.namespace=default
        image: grafana/rollout-operator:v0.9.0
        imagePullPolicy: IfNotPresent
        name: rollout-operator
        ports:
        - containerPort: 8001
          name: http-metrics
        readinessProbe:
          httpGet:
            path: /ready
            port: 8001
          initialDelaySeconds: 5
          timeoutSeconds: 1
        resources:
          limits:
            cpu: "1"
            memory: 200Mi
          requests:
            cpu: 100m
            memory: 100Mi
      serviceAccountName: rollout-operator
---
apiVersion: apps/v1
kind: StatefulSet
metadata:
  name: memcached
  namespace: default
spec:
  replicas: 3
  selector:
    matchLabels:
      name: memcached
  serviceName: memcached
  template:
    metadata:
      labels:
        name: memcached
    spec:
      affinity:
        podAntiAffinity:
          requiredDuringSchedulingIgnoredDuringExecution:
          - labelSelector:
              matchLabels:
                name: memcached
            topologyKey: kubernetes.io/hostname
      containers:
      - args:
        - -m 6144
        - -I 1m
        - -c 16384
        - -v
        - --extended=track_sizes
        image: memcached:1.6.22-alpine
        imagePullPolicy: IfNotPresent
        name: memcached
        ports:
        - containerPort: 11211
          name: client
        resources:
          limits:
            memory: 9Gi
          requests:
            cpu: 500m
            memory: 6552Mi
      - args:
        - --memcached.address=localhost:11211
        - --web.listen-address=0.0.0.0:9150
        image: prom/memcached-exporter:v0.14.1
        imagePullPolicy: IfNotPresent
        name: exporter
        ports:
        - containerPort: 9150
          name: http-metrics
  updateStrategy:
    type: RollingUpdate
---
apiVersion: apps/v1
kind: StatefulSet
metadata:
  name: memcached-frontend
  namespace: default
spec:
  replicas: 3
  selector:
    matchLabels:
      name: memcached-frontend
  serviceName: memcached-frontend
  template:
    metadata:
      labels:
        name: memcached-frontend
    spec:
      affinity:
        podAntiAffinity:
          requiredDuringSchedulingIgnoredDuringExecution:
          - labelSelector:
              matchLabels:
                name: memcached-frontend
            topologyKey: kubernetes.io/hostname
      containers:
      - args:
        - -m 1024
        - -I 5m
        - -c 16384
        - -v
        - --extended=track_sizes
        image: memcached:1.6.22-alpine
        imagePullPolicy: IfNotPresent
        name: memcached
        ports:
        - containerPort: 11211
          name: client
        resources:
          limits:
            memory: 1536Mi
          requests:
            cpu: 500m
            memory: 1176Mi
      - args:
        - --memcached.address=localhost:11211
        - --web.listen-address=0.0.0.0:9150
        image: prom/memcached-exporter:v0.14.1
        imagePullPolicy: IfNotPresent
        name: exporter
        ports:
        - containerPort: 9150
          name: http-metrics
  updateStrategy:
    type: RollingUpdate
---
apiVersion: apps/v1
kind: StatefulSet
metadata:
  name: memcached-index-queries
  namespace: default
spec:
  replicas: 3
  selector:
    matchLabels:
      name: memcached-index-queries
  serviceName: memcached-index-queries
  template:
    metadata:
      labels:
        name: memcached-index-queries
    spec:
      affinity:
        podAntiAffinity:
          requiredDuringSchedulingIgnoredDuringExecution:
          - labelSelector:
              matchLabels:
                name: memcached-index-queries
            topologyKey: kubernetes.io/hostname
      containers:
      - args:
        - -m 1024
        - -I 5m
        - -c 16384
        - -v
        - --extended=track_sizes
        image: memcached:1.6.22-alpine
        imagePullPolicy: IfNotPresent
        name: memcached
        ports:
        - containerPort: 11211
          name: client
        resources:
          limits:
            memory: 1536Mi
          requests:
            cpu: 500m
            memory: 1176Mi
      - args:
        - --memcached.address=localhost:11211
        - --web.listen-address=0.0.0.0:9150
        image: prom/memcached-exporter:v0.14.1
        imagePullPolicy: IfNotPresent
        name: exporter
        ports:
        - containerPort: 9150
          name: http-metrics
  updateStrategy:
    type: RollingUpdate
---
apiVersion: apps/v1
kind: StatefulSet
metadata:
  name: memcached-metadata
  namespace: default
spec:
  replicas: 1
  selector:
    matchLabels:
      name: memcached-metadata
  serviceName: memcached-metadata
  template:
    metadata:
      labels:
        name: memcached-metadata
    spec:
      affinity:
        podAntiAffinity:
          requiredDuringSchedulingIgnoredDuringExecution:
          - labelSelector:
              matchLabels:
                name: memcached-metadata
            topologyKey: kubernetes.io/hostname
      containers:
      - args:
        - -m 512
        - -I 1m
        - -c 16384
        - -v
        - --extended=track_sizes
        image: memcached:1.6.22-alpine
        imagePullPolicy: IfNotPresent
        name: memcached
        ports:
        - containerPort: 11211
          name: client
        resources:
          limits:
            memory: 768Mi
          requests:
            cpu: 500m
            memory: 638Mi
      - args:
        - --memcached.address=localhost:11211
        - --web.listen-address=0.0.0.0:9150
        image: prom/memcached-exporter:v0.14.1
        imagePullPolicy: IfNotPresent
        name: exporter
        ports:
        - containerPort: 9150
          name: http-metrics
  updateStrategy:
    type: RollingUpdate
---
apiVersion: apps/v1
kind: StatefulSet
metadata:
  annotations:
    rollout-max-unavailable: "10"
  labels:
    rollout-group: mimir-backend
  name: mimir-backend-zone-a
  namespace: default
spec:
  podManagementPolicy: Parallel
  replicas: 1
  selector:
    matchLabels:
      name: mimir-backend-zone-a
      rollout-group: mimir-backend
  serviceName: mimir-backend-zone-a
  template:
    metadata:
      labels:
        gossip_ring_member: "true"
        name: mimir-backend-zone-a
        rollout-group: mimir-backend
    spec:
      affinity:
        podAntiAffinity:
          requiredDuringSchedulingIgnoredDuringExecution:
          - labelSelector:
              matchExpressions:
              - key: rollout-group
                operator: In
                values:
                - mimir-backend
              - key: name
                operator: NotIn
                values:
                - mimir-backend-zone-a
            topologyKey: kubernetes.io/hostname
      containers:
      - args:
        - -alertmanager-storage.s3.bucket-name=alerts-bucket
        - -alertmanager.sharding-ring.replication-factor=3
        - -alertmanager.sharding-ring.store=memberlist
        - -alertmanager.storage.path=/data/alertmanager
        - -alertmanager.web.external-url=http://test/alertmanager
        - -blocks-storage.bucket-store.chunks-cache.backend=memcached
        - -blocks-storage.bucket-store.chunks-cache.memcached.addresses=dnssrvnoa+memcached.default.svc.cluster.local.:11211
        - -blocks-storage.bucket-store.chunks-cache.memcached.max-async-concurrency=50
        - -blocks-storage.bucket-store.chunks-cache.memcached.max-get-multi-concurrency=100
        - -blocks-storage.bucket-store.chunks-cache.memcached.max-idle-connections=150
        - -blocks-storage.bucket-store.chunks-cache.memcached.max-item-size=1048576
        - -blocks-storage.bucket-store.chunks-cache.memcached.timeout=450ms
        - -blocks-storage.bucket-store.index-cache.backend=memcached
        - -blocks-storage.bucket-store.index-cache.memcached.addresses=dnssrvnoa+memcached-index-queries.default.svc.cluster.local.:11211
        - -blocks-storage.bucket-store.index-cache.memcached.max-async-concurrency=50
        - -blocks-storage.bucket-store.index-cache.memcached.max-get-multi-concurrency=100
        - -blocks-storage.bucket-store.index-cache.memcached.max-idle-connections=150
        - -blocks-storage.bucket-store.index-cache.memcached.max-item-size=5242880
        - -blocks-storage.bucket-store.index-cache.memcached.timeout=450ms
        - -blocks-storage.bucket-store.index-header.lazy-loading-enabled=true
        - -blocks-storage.bucket-store.index-header.lazy-loading-idle-timeout=60m
        - -blocks-storage.bucket-store.metadata-cache.backend=memcached
        - -blocks-storage.bucket-store.metadata-cache.memcached.addresses=dnssrvnoa+memcached-metadata.default.svc.cluster.local.:11211
        - -blocks-storage.bucket-store.metadata-cache.memcached.max-async-concurrency=50
        - -blocks-storage.bucket-store.metadata-cache.memcached.max-get-multi-concurrency=100
        - -blocks-storage.bucket-store.metadata-cache.memcached.max-idle-connections=150
        - -blocks-storage.bucket-store.metadata-cache.memcached.max-item-size=1048576
        - -blocks-storage.bucket-store.sync-dir=/data/tsdb
        - -blocks-storage.bucket-store.sync-interval=15m
        - -blocks-storage.s3.bucket-name=blocks-bucket
        - -common.storage.backend=s3
        - -common.storage.s3.endpoint=s3.dualstack.eu-west-1.amazonaws.com
        - -compactor.block-ranges=2h,12h,24h
        - -compactor.blocks-retention-period=0
        - -compactor.cleanup-interval=15m
        - -compactor.compaction-concurrency=1
        - -compactor.compaction-interval=30m
        - -compactor.compactor-tenant-shard-size=1
        - -compactor.data-dir=/data/compactor
        - -compactor.deletion-delay=2h
        - -compactor.first-level-compaction-wait-period=25m
        - -compactor.max-closing-blocks-concurrency=2
        - -compactor.max-opening-blocks-concurrency=4
        - -compactor.ring.prefix=
        - -compactor.ring.store=memberlist
        - -compactor.ring.wait-stability-min-duration=1m
        - -compactor.split-and-merge-shards=0
        - -compactor.split-groups=1
        - -compactor.symbols-flushers-concurrency=4
        - -distributor.health-check-ingesters=true
        - -distributor.ingestion-burst-size=200000
        - -distributor.ingestion-rate-limit=10000
        - -ingester.max-global-metadata-per-metric=10
        - -ingester.max-global-metadata-per-user=30000
        - -ingester.max-global-series-per-user=150000
        - -ingester.ring.heartbeat-timeout=10m
        - -ingester.ring.prefix=
        - -ingester.ring.replication-factor=3
        - -ingester.ring.store=memberlist
        - -ingester.ring.zone-awareness-enabled=true
        - -memberlist.bind-port=7946
        - -memberlist.join=dns+gossip-ring.default.svc.cluster.local.:7946
        - -overrides-exporter.ring.enabled=true
        - -overrides-exporter.ring.prefix=
        - -overrides-exporter.ring.store=memberlist
        - -overrides-exporter.ring.wait-stability-min-duration=1m
        - -querier.max-partial-query-length=768h
        - -query-scheduler.max-outstanding-requests-per-tenant=100
        - -query-scheduler.max-used-instances=2
        - -query-scheduler.ring.prefix=
        - -query-scheduler.ring.store=memberlist
        - -query-scheduler.service-discovery-mode=ring
        - -ruler-storage.cache.backend=memcached
        - -ruler-storage.cache.memcached.addresses=dnssrvnoa+memcached-metadata.default.svc.cluster.local.:11211
        - -ruler-storage.cache.memcached.max-async-concurrency=50
        - -ruler-storage.cache.memcached.max-item-size=1048576
        - -ruler-storage.s3.bucket-name=rules-bucket
        - -ruler.alertmanager-url=http://mimir-backend.default.svc.cluster.local.:8080/alertmanager
        - -ruler.max-rule-groups-per-tenant=70
        - -ruler.max-rules-per-rule-group=20
        - -ruler.query-frontend.address=dns:///mimir-read-headless.default.svc.cluster.local.:9095
        - -ruler.ring.store=memberlist
        - -ruler.rule-path=/rules
        - -runtime-config.file=/etc/mimir/overrides.yaml
        - -server.grpc.keepalive.min-time-between-pings=10s
        - -server.grpc.keepalive.ping-without-stream-allowed=true
        - -server.http-listen-port=8080
        - -store-gateway.sharding-ring.instance-availability-zone=zone-a
        - -store-gateway.sharding-ring.prefix=multi-zone/
        - -store-gateway.sharding-ring.replication-factor=3
        - -store-gateway.sharding-ring.store=memberlist
        - -store-gateway.sharding-ring.tokens-file-path=/data/tokens
        - -store-gateway.sharding-ring.unregister-on-shutdown=false
        - -store-gateway.sharding-ring.wait-stability-min-duration=1m
        - -store-gateway.sharding-ring.zone-awareness-enabled=true
        - -target=backend
        - -usage-stats.installation-mode=jsonnet
<<<<<<< HEAD
        image: grafana/mimir:2.10.5
=======
        image: grafana/mimir:2.11.0
>>>>>>> c8939ea5
        imagePullPolicy: IfNotPresent
        name: mimir-backend
        ports:
        - containerPort: 7946
          name: gossip-ring
        - containerPort: 8080
          name: http-metrics
        - containerPort: 9095
          name: grpc
        readinessProbe:
          httpGet:
            path: /ready
            port: 8080
          initialDelaySeconds: 15
          timeoutSeconds: 1
        resources:
          limits:
            memory: 18Gi
          requests:
            cpu: 1
            memory: 12Gi
        volumeMounts:
        - mountPath: /data
          name: mimir-backend-data
        - mountPath: /etc/mimir
          name: overrides
      securityContext:
        runAsUser: 0
      terminationGracePeriodSeconds: 900
      volumes:
      - configMap:
          name: overrides
        name: overrides
  updateStrategy:
    type: OnDelete
  volumeClaimTemplates:
  - apiVersion: v1
    kind: PersistentVolumeClaim
    metadata:
      name: mimir-backend-data
    spec:
      accessModes:
      - ReadWriteOnce
      resources:
        requests:
          storage: 250Gi
      storageClassName: fast-dont-retain
---
apiVersion: apps/v1
kind: StatefulSet
metadata:
  annotations:
    rollout-max-unavailable: "10"
  labels:
    rollout-group: mimir-backend
  name: mimir-backend-zone-b
  namespace: default
spec:
  podManagementPolicy: Parallel
  replicas: 1
  selector:
    matchLabels:
      name: mimir-backend-zone-b
      rollout-group: mimir-backend
  serviceName: mimir-backend-zone-b
  template:
    metadata:
      labels:
        gossip_ring_member: "true"
        name: mimir-backend-zone-b
        rollout-group: mimir-backend
    spec:
      affinity:
        podAntiAffinity:
          requiredDuringSchedulingIgnoredDuringExecution:
          - labelSelector:
              matchExpressions:
              - key: rollout-group
                operator: In
                values:
                - mimir-backend
              - key: name
                operator: NotIn
                values:
                - mimir-backend-zone-b
            topologyKey: kubernetes.io/hostname
      containers:
      - args:
        - -alertmanager-storage.s3.bucket-name=alerts-bucket
        - -alertmanager.sharding-ring.replication-factor=3
        - -alertmanager.sharding-ring.store=memberlist
        - -alertmanager.storage.path=/data/alertmanager
        - -alertmanager.web.external-url=http://test/alertmanager
        - -blocks-storage.bucket-store.chunks-cache.backend=memcached
        - -blocks-storage.bucket-store.chunks-cache.memcached.addresses=dnssrvnoa+memcached.default.svc.cluster.local.:11211
        - -blocks-storage.bucket-store.chunks-cache.memcached.max-async-concurrency=50
        - -blocks-storage.bucket-store.chunks-cache.memcached.max-get-multi-concurrency=100
        - -blocks-storage.bucket-store.chunks-cache.memcached.max-idle-connections=150
        - -blocks-storage.bucket-store.chunks-cache.memcached.max-item-size=1048576
        - -blocks-storage.bucket-store.chunks-cache.memcached.timeout=450ms
        - -blocks-storage.bucket-store.index-cache.backend=memcached
        - -blocks-storage.bucket-store.index-cache.memcached.addresses=dnssrvnoa+memcached-index-queries.default.svc.cluster.local.:11211
        - -blocks-storage.bucket-store.index-cache.memcached.max-async-concurrency=50
        - -blocks-storage.bucket-store.index-cache.memcached.max-get-multi-concurrency=100
        - -blocks-storage.bucket-store.index-cache.memcached.max-idle-connections=150
        - -blocks-storage.bucket-store.index-cache.memcached.max-item-size=5242880
        - -blocks-storage.bucket-store.index-cache.memcached.timeout=450ms
        - -blocks-storage.bucket-store.index-header.lazy-loading-enabled=true
        - -blocks-storage.bucket-store.index-header.lazy-loading-idle-timeout=60m
        - -blocks-storage.bucket-store.metadata-cache.backend=memcached
        - -blocks-storage.bucket-store.metadata-cache.memcached.addresses=dnssrvnoa+memcached-metadata.default.svc.cluster.local.:11211
        - -blocks-storage.bucket-store.metadata-cache.memcached.max-async-concurrency=50
        - -blocks-storage.bucket-store.metadata-cache.memcached.max-get-multi-concurrency=100
        - -blocks-storage.bucket-store.metadata-cache.memcached.max-idle-connections=150
        - -blocks-storage.bucket-store.metadata-cache.memcached.max-item-size=1048576
        - -blocks-storage.bucket-store.sync-dir=/data/tsdb
        - -blocks-storage.bucket-store.sync-interval=15m
        - -blocks-storage.s3.bucket-name=blocks-bucket
        - -common.storage.backend=s3
        - -common.storage.s3.endpoint=s3.dualstack.eu-west-1.amazonaws.com
        - -compactor.block-ranges=2h,12h,24h
        - -compactor.blocks-retention-period=0
        - -compactor.cleanup-interval=15m
        - -compactor.compaction-concurrency=1
        - -compactor.compaction-interval=30m
        - -compactor.compactor-tenant-shard-size=1
        - -compactor.data-dir=/data/compactor
        - -compactor.deletion-delay=2h
        - -compactor.first-level-compaction-wait-period=25m
        - -compactor.max-closing-blocks-concurrency=2
        - -compactor.max-opening-blocks-concurrency=4
        - -compactor.ring.prefix=
        - -compactor.ring.store=memberlist
        - -compactor.ring.wait-stability-min-duration=1m
        - -compactor.split-and-merge-shards=0
        - -compactor.split-groups=1
        - -compactor.symbols-flushers-concurrency=4
        - -distributor.health-check-ingesters=true
        - -distributor.ingestion-burst-size=200000
        - -distributor.ingestion-rate-limit=10000
        - -ingester.max-global-metadata-per-metric=10
        - -ingester.max-global-metadata-per-user=30000
        - -ingester.max-global-series-per-user=150000
        - -ingester.ring.heartbeat-timeout=10m
        - -ingester.ring.prefix=
        - -ingester.ring.replication-factor=3
        - -ingester.ring.store=memberlist
        - -ingester.ring.zone-awareness-enabled=true
        - -memberlist.bind-port=7946
        - -memberlist.join=dns+gossip-ring.default.svc.cluster.local.:7946
        - -overrides-exporter.ring.enabled=true
        - -overrides-exporter.ring.prefix=
        - -overrides-exporter.ring.store=memberlist
        - -overrides-exporter.ring.wait-stability-min-duration=1m
        - -querier.max-partial-query-length=768h
        - -query-scheduler.max-outstanding-requests-per-tenant=100
        - -query-scheduler.max-used-instances=2
        - -query-scheduler.ring.prefix=
        - -query-scheduler.ring.store=memberlist
        - -query-scheduler.service-discovery-mode=ring
        - -ruler-storage.cache.backend=memcached
        - -ruler-storage.cache.memcached.addresses=dnssrvnoa+memcached-metadata.default.svc.cluster.local.:11211
        - -ruler-storage.cache.memcached.max-async-concurrency=50
        - -ruler-storage.cache.memcached.max-item-size=1048576
        - -ruler-storage.s3.bucket-name=rules-bucket
        - -ruler.alertmanager-url=http://mimir-backend.default.svc.cluster.local.:8080/alertmanager
        - -ruler.max-rule-groups-per-tenant=70
        - -ruler.max-rules-per-rule-group=20
        - -ruler.query-frontend.address=dns:///mimir-read-headless.default.svc.cluster.local.:9095
        - -ruler.ring.store=memberlist
        - -ruler.rule-path=/rules
        - -runtime-config.file=/etc/mimir/overrides.yaml
        - -server.grpc.keepalive.min-time-between-pings=10s
        - -server.grpc.keepalive.ping-without-stream-allowed=true
        - -server.http-listen-port=8080
        - -store-gateway.sharding-ring.instance-availability-zone=zone-b
        - -store-gateway.sharding-ring.prefix=multi-zone/
        - -store-gateway.sharding-ring.replication-factor=3
        - -store-gateway.sharding-ring.store=memberlist
        - -store-gateway.sharding-ring.tokens-file-path=/data/tokens
        - -store-gateway.sharding-ring.unregister-on-shutdown=false
        - -store-gateway.sharding-ring.wait-stability-min-duration=1m
        - -store-gateway.sharding-ring.zone-awareness-enabled=true
        - -target=backend
        - -usage-stats.installation-mode=jsonnet
<<<<<<< HEAD
        image: grafana/mimir:2.10.5
=======
        image: grafana/mimir:2.11.0
>>>>>>> c8939ea5
        imagePullPolicy: IfNotPresent
        name: mimir-backend
        ports:
        - containerPort: 7946
          name: gossip-ring
        - containerPort: 8080
          name: http-metrics
        - containerPort: 9095
          name: grpc
        readinessProbe:
          httpGet:
            path: /ready
            port: 8080
          initialDelaySeconds: 15
          timeoutSeconds: 1
        resources:
          limits:
            memory: 18Gi
          requests:
            cpu: 1
            memory: 12Gi
        volumeMounts:
        - mountPath: /data
          name: mimir-backend-data
        - mountPath: /etc/mimir
          name: overrides
      securityContext:
        runAsUser: 0
      terminationGracePeriodSeconds: 900
      volumes:
      - configMap:
          name: overrides
        name: overrides
  updateStrategy:
    type: OnDelete
  volumeClaimTemplates:
  - apiVersion: v1
    kind: PersistentVolumeClaim
    metadata:
      name: mimir-backend-data
    spec:
      accessModes:
      - ReadWriteOnce
      resources:
        requests:
          storage: 250Gi
      storageClassName: fast-dont-retain
---
apiVersion: apps/v1
kind: StatefulSet
metadata:
  annotations:
    rollout-max-unavailable: "10"
  labels:
    rollout-group: mimir-backend
  name: mimir-backend-zone-c
  namespace: default
spec:
  podManagementPolicy: Parallel
  replicas: 1
  selector:
    matchLabels:
      name: mimir-backend-zone-c
      rollout-group: mimir-backend
  serviceName: mimir-backend-zone-c
  template:
    metadata:
      labels:
        gossip_ring_member: "true"
        name: mimir-backend-zone-c
        rollout-group: mimir-backend
    spec:
      affinity:
        podAntiAffinity:
          requiredDuringSchedulingIgnoredDuringExecution:
          - labelSelector:
              matchExpressions:
              - key: rollout-group
                operator: In
                values:
                - mimir-backend
              - key: name
                operator: NotIn
                values:
                - mimir-backend-zone-c
            topologyKey: kubernetes.io/hostname
      containers:
      - args:
        - -alertmanager-storage.s3.bucket-name=alerts-bucket
        - -alertmanager.sharding-ring.replication-factor=3
        - -alertmanager.sharding-ring.store=memberlist
        - -alertmanager.storage.path=/data/alertmanager
        - -alertmanager.web.external-url=http://test/alertmanager
        - -blocks-storage.bucket-store.chunks-cache.backend=memcached
        - -blocks-storage.bucket-store.chunks-cache.memcached.addresses=dnssrvnoa+memcached.default.svc.cluster.local.:11211
        - -blocks-storage.bucket-store.chunks-cache.memcached.max-async-concurrency=50
        - -blocks-storage.bucket-store.chunks-cache.memcached.max-get-multi-concurrency=100
        - -blocks-storage.bucket-store.chunks-cache.memcached.max-idle-connections=150
        - -blocks-storage.bucket-store.chunks-cache.memcached.max-item-size=1048576
        - -blocks-storage.bucket-store.chunks-cache.memcached.timeout=450ms
        - -blocks-storage.bucket-store.index-cache.backend=memcached
        - -blocks-storage.bucket-store.index-cache.memcached.addresses=dnssrvnoa+memcached-index-queries.default.svc.cluster.local.:11211
        - -blocks-storage.bucket-store.index-cache.memcached.max-async-concurrency=50
        - -blocks-storage.bucket-store.index-cache.memcached.max-get-multi-concurrency=100
        - -blocks-storage.bucket-store.index-cache.memcached.max-idle-connections=150
        - -blocks-storage.bucket-store.index-cache.memcached.max-item-size=5242880
        - -blocks-storage.bucket-store.index-cache.memcached.timeout=450ms
        - -blocks-storage.bucket-store.index-header.lazy-loading-enabled=true
        - -blocks-storage.bucket-store.index-header.lazy-loading-idle-timeout=60m
        - -blocks-storage.bucket-store.metadata-cache.backend=memcached
        - -blocks-storage.bucket-store.metadata-cache.memcached.addresses=dnssrvnoa+memcached-metadata.default.svc.cluster.local.:11211
        - -blocks-storage.bucket-store.metadata-cache.memcached.max-async-concurrency=50
        - -blocks-storage.bucket-store.metadata-cache.memcached.max-get-multi-concurrency=100
        - -blocks-storage.bucket-store.metadata-cache.memcached.max-idle-connections=150
        - -blocks-storage.bucket-store.metadata-cache.memcached.max-item-size=1048576
        - -blocks-storage.bucket-store.sync-dir=/data/tsdb
        - -blocks-storage.bucket-store.sync-interval=15m
        - -blocks-storage.s3.bucket-name=blocks-bucket
        - -common.storage.backend=s3
        - -common.storage.s3.endpoint=s3.dualstack.eu-west-1.amazonaws.com
        - -compactor.block-ranges=2h,12h,24h
        - -compactor.blocks-retention-period=0
        - -compactor.cleanup-interval=15m
        - -compactor.compaction-concurrency=1
        - -compactor.compaction-interval=30m
        - -compactor.compactor-tenant-shard-size=1
        - -compactor.data-dir=/data/compactor
        - -compactor.deletion-delay=2h
        - -compactor.first-level-compaction-wait-period=25m
        - -compactor.max-closing-blocks-concurrency=2
        - -compactor.max-opening-blocks-concurrency=4
        - -compactor.ring.prefix=
        - -compactor.ring.store=memberlist
        - -compactor.ring.wait-stability-min-duration=1m
        - -compactor.split-and-merge-shards=0
        - -compactor.split-groups=1
        - -compactor.symbols-flushers-concurrency=4
        - -distributor.health-check-ingesters=true
        - -distributor.ingestion-burst-size=200000
        - -distributor.ingestion-rate-limit=10000
        - -ingester.max-global-metadata-per-metric=10
        - -ingester.max-global-metadata-per-user=30000
        - -ingester.max-global-series-per-user=150000
        - -ingester.ring.heartbeat-timeout=10m
        - -ingester.ring.prefix=
        - -ingester.ring.replication-factor=3
        - -ingester.ring.store=memberlist
        - -ingester.ring.zone-awareness-enabled=true
        - -memberlist.bind-port=7946
        - -memberlist.join=dns+gossip-ring.default.svc.cluster.local.:7946
        - -overrides-exporter.ring.enabled=true
        - -overrides-exporter.ring.prefix=
        - -overrides-exporter.ring.store=memberlist
        - -overrides-exporter.ring.wait-stability-min-duration=1m
        - -querier.max-partial-query-length=768h
        - -query-scheduler.max-outstanding-requests-per-tenant=100
        - -query-scheduler.max-used-instances=2
        - -query-scheduler.ring.prefix=
        - -query-scheduler.ring.store=memberlist
        - -query-scheduler.service-discovery-mode=ring
        - -ruler-storage.cache.backend=memcached
        - -ruler-storage.cache.memcached.addresses=dnssrvnoa+memcached-metadata.default.svc.cluster.local.:11211
        - -ruler-storage.cache.memcached.max-async-concurrency=50
        - -ruler-storage.cache.memcached.max-item-size=1048576
        - -ruler-storage.s3.bucket-name=rules-bucket
        - -ruler.alertmanager-url=http://mimir-backend.default.svc.cluster.local.:8080/alertmanager
        - -ruler.max-rule-groups-per-tenant=70
        - -ruler.max-rules-per-rule-group=20
        - -ruler.query-frontend.address=dns:///mimir-read-headless.default.svc.cluster.local.:9095
        - -ruler.ring.store=memberlist
        - -ruler.rule-path=/rules
        - -runtime-config.file=/etc/mimir/overrides.yaml
        - -server.grpc.keepalive.min-time-between-pings=10s
        - -server.grpc.keepalive.ping-without-stream-allowed=true
        - -server.http-listen-port=8080
        - -store-gateway.sharding-ring.instance-availability-zone=zone-c
        - -store-gateway.sharding-ring.prefix=multi-zone/
        - -store-gateway.sharding-ring.replication-factor=3
        - -store-gateway.sharding-ring.store=memberlist
        - -store-gateway.sharding-ring.tokens-file-path=/data/tokens
        - -store-gateway.sharding-ring.unregister-on-shutdown=false
        - -store-gateway.sharding-ring.wait-stability-min-duration=1m
        - -store-gateway.sharding-ring.zone-awareness-enabled=true
        - -target=backend
        - -usage-stats.installation-mode=jsonnet
<<<<<<< HEAD
        image: grafana/mimir:2.10.5
=======
        image: grafana/mimir:2.11.0
>>>>>>> c8939ea5
        imagePullPolicy: IfNotPresent
        name: mimir-backend
        ports:
        - containerPort: 7946
          name: gossip-ring
        - containerPort: 8080
          name: http-metrics
        - containerPort: 9095
          name: grpc
        readinessProbe:
          httpGet:
            path: /ready
            port: 8080
          initialDelaySeconds: 15
          timeoutSeconds: 1
        resources:
          limits:
            memory: 18Gi
          requests:
            cpu: 1
            memory: 12Gi
        volumeMounts:
        - mountPath: /data
          name: mimir-backend-data
        - mountPath: /etc/mimir
          name: overrides
      securityContext:
        runAsUser: 0
      terminationGracePeriodSeconds: 900
      volumes:
      - configMap:
          name: overrides
        name: overrides
  updateStrategy:
    type: OnDelete
  volumeClaimTemplates:
  - apiVersion: v1
    kind: PersistentVolumeClaim
    metadata:
      name: mimir-backend-data
    spec:
      accessModes:
      - ReadWriteOnce
      resources:
        requests:
          storage: 250Gi
      storageClassName: fast-dont-retain
---
apiVersion: apps/v1
kind: StatefulSet
metadata:
  annotations:
    rollout-max-unavailable: "25"
  labels:
    rollout-group: mimir-write
  name: mimir-write-zone-a
  namespace: default
spec:
  podManagementPolicy: Parallel
  replicas: 1
  selector:
    matchLabels:
      name: mimir-write-zone-a
      rollout-group: mimir-write
  serviceName: mimir-write-zone-a
  template:
    metadata:
      labels:
        gossip_ring_member: "true"
        name: mimir-write-zone-a
        rollout-group: mimir-write
    spec:
      affinity:
        podAntiAffinity:
          requiredDuringSchedulingIgnoredDuringExecution:
          - labelSelector:
              matchExpressions:
              - key: rollout-group
                operator: In
                values:
                - mimir-write
              - key: name
                operator: NotIn
                values:
                - mimir-write-zone-a
            topologyKey: kubernetes.io/hostname
      containers:
      - args:
        - -blocks-storage.s3.bucket-name=blocks-bucket
        - -blocks-storage.tsdb.block-ranges-period=2h
        - -blocks-storage.tsdb.dir=/data/tsdb
        - -blocks-storage.tsdb.head-compaction-interval=15m
        - -blocks-storage.tsdb.ship-interval=1m
        - -blocks-storage.tsdb.wal-replay-concurrency=3
        - -common.storage.backend=s3
        - -common.storage.s3.endpoint=s3.dualstack.eu-west-1.amazonaws.com
        - -distributor.ha-tracker.enable=true
        - -distributor.ha-tracker.enable-for-all-users=true
        - -distributor.ha-tracker.etcd.endpoints=etcd-client.default.svc.cluster.local.:2379
        - -distributor.ha-tracker.prefix=prom_ha/
        - -distributor.ha-tracker.store=etcd
        - -distributor.health-check-ingesters=true
        - -distributor.ingestion-burst-size=200000
        - -distributor.ingestion-rate-limit=10000
        - -distributor.ring.prefix=
        - -distributor.ring.store=memberlist
        - -ingester.max-global-metadata-per-metric=10
        - -ingester.max-global-metadata-per-user=30000
        - -ingester.max-global-series-per-user=150000
        - -ingester.ring.heartbeat-timeout=10m
        - -ingester.ring.instance-availability-zone=zone-a
        - -ingester.ring.num-tokens=512
        - -ingester.ring.prefix=
        - -ingester.ring.replication-factor=3
        - -ingester.ring.store=memberlist
        - -ingester.ring.tokens-file-path=/data/tokens
        - -ingester.ring.unregister-on-shutdown=true
        - -ingester.ring.zone-awareness-enabled=true
        - -memberlist.bind-port=7946
        - -memberlist.join=dns+gossip-ring.default.svc.cluster.local.:7946
        - -runtime-config.file=/etc/mimir/overrides.yaml
        - -server.grpc-max-concurrent-streams=500
        - -server.grpc.keepalive.max-connection-age=2m
        - -server.grpc.keepalive.max-connection-age-grace=5m
        - -server.grpc.keepalive.max-connection-idle=1m
        - -server.grpc.keepalive.min-time-between-pings=10s
        - -server.grpc.keepalive.ping-without-stream-allowed=true
        - -server.http-listen-port=8080
        - -target=write
        - -usage-stats.installation-mode=jsonnet
<<<<<<< HEAD
        image: grafana/mimir:2.10.5
=======
        image: grafana/mimir:2.11.0
>>>>>>> c8939ea5
        imagePullPolicy: IfNotPresent
        name: mimir-write
        ports:
        - containerPort: 7946
          name: gossip-ring
        - containerPort: 8080
          name: http-metrics
        - containerPort: 9095
          name: grpc
        readinessProbe:
          httpGet:
            path: /ready
            port: 8080
          initialDelaySeconds: 15
          timeoutSeconds: 1
        resources:
          limits:
            memory: 25Gi
          requests:
            cpu: "4"
            memory: 15Gi
        volumeMounts:
        - mountPath: /data
          name: mimir-write-data
        - mountPath: /etc/mimir
          name: overrides
      securityContext:
        runAsUser: 0
      terminationGracePeriodSeconds: 1200
      volumes:
      - configMap:
          name: overrides
        name: overrides
  updateStrategy:
    type: OnDelete
  volumeClaimTemplates:
  - apiVersion: v1
    kind: PersistentVolumeClaim
    metadata:
      name: mimir-write-data
    spec:
      accessModes:
      - ReadWriteOnce
      resources:
        requests:
          storage: 100Gi
      storageClassName: fast
---
apiVersion: apps/v1
kind: StatefulSet
metadata:
  annotations:
    rollout-max-unavailable: "25"
  labels:
    rollout-group: mimir-write
  name: mimir-write-zone-b
  namespace: default
spec:
  podManagementPolicy: Parallel
  replicas: 1
  selector:
    matchLabels:
      name: mimir-write-zone-b
      rollout-group: mimir-write
  serviceName: mimir-write-zone-b
  template:
    metadata:
      labels:
        gossip_ring_member: "true"
        name: mimir-write-zone-b
        rollout-group: mimir-write
    spec:
      affinity:
        podAntiAffinity:
          requiredDuringSchedulingIgnoredDuringExecution:
          - labelSelector:
              matchExpressions:
              - key: rollout-group
                operator: In
                values:
                - mimir-write
              - key: name
                operator: NotIn
                values:
                - mimir-write-zone-b
            topologyKey: kubernetes.io/hostname
      containers:
      - args:
        - -blocks-storage.s3.bucket-name=blocks-bucket
        - -blocks-storage.tsdb.block-ranges-period=2h
        - -blocks-storage.tsdb.dir=/data/tsdb
        - -blocks-storage.tsdb.head-compaction-interval=15m
        - -blocks-storage.tsdb.ship-interval=1m
        - -blocks-storage.tsdb.wal-replay-concurrency=3
        - -common.storage.backend=s3
        - -common.storage.s3.endpoint=s3.dualstack.eu-west-1.amazonaws.com
        - -distributor.ha-tracker.enable=true
        - -distributor.ha-tracker.enable-for-all-users=true
        - -distributor.ha-tracker.etcd.endpoints=etcd-client.default.svc.cluster.local.:2379
        - -distributor.ha-tracker.prefix=prom_ha/
        - -distributor.ha-tracker.store=etcd
        - -distributor.health-check-ingesters=true
        - -distributor.ingestion-burst-size=200000
        - -distributor.ingestion-rate-limit=10000
        - -distributor.ring.prefix=
        - -distributor.ring.store=memberlist
        - -ingester.max-global-metadata-per-metric=10
        - -ingester.max-global-metadata-per-user=30000
        - -ingester.max-global-series-per-user=150000
        - -ingester.ring.heartbeat-timeout=10m
        - -ingester.ring.instance-availability-zone=zone-b
        - -ingester.ring.num-tokens=512
        - -ingester.ring.prefix=
        - -ingester.ring.replication-factor=3
        - -ingester.ring.store=memberlist
        - -ingester.ring.tokens-file-path=/data/tokens
        - -ingester.ring.unregister-on-shutdown=true
        - -ingester.ring.zone-awareness-enabled=true
        - -memberlist.bind-port=7946
        - -memberlist.join=dns+gossip-ring.default.svc.cluster.local.:7946
        - -runtime-config.file=/etc/mimir/overrides.yaml
        - -server.grpc-max-concurrent-streams=500
        - -server.grpc.keepalive.max-connection-age=2m
        - -server.grpc.keepalive.max-connection-age-grace=5m
        - -server.grpc.keepalive.max-connection-idle=1m
        - -server.grpc.keepalive.min-time-between-pings=10s
        - -server.grpc.keepalive.ping-without-stream-allowed=true
        - -server.http-listen-port=8080
        - -target=write
        - -usage-stats.installation-mode=jsonnet
<<<<<<< HEAD
        image: grafana/mimir:2.10.5
=======
        image: grafana/mimir:2.11.0
>>>>>>> c8939ea5
        imagePullPolicy: IfNotPresent
        name: mimir-write
        ports:
        - containerPort: 7946
          name: gossip-ring
        - containerPort: 8080
          name: http-metrics
        - containerPort: 9095
          name: grpc
        readinessProbe:
          httpGet:
            path: /ready
            port: 8080
          initialDelaySeconds: 15
          timeoutSeconds: 1
        resources:
          limits:
            memory: 25Gi
          requests:
            cpu: "4"
            memory: 15Gi
        volumeMounts:
        - mountPath: /data
          name: mimir-write-data
        - mountPath: /etc/mimir
          name: overrides
      securityContext:
        runAsUser: 0
      terminationGracePeriodSeconds: 1200
      volumes:
      - configMap:
          name: overrides
        name: overrides
  updateStrategy:
    type: OnDelete
  volumeClaimTemplates:
  - apiVersion: v1
    kind: PersistentVolumeClaim
    metadata:
      name: mimir-write-data
    spec:
      accessModes:
      - ReadWriteOnce
      resources:
        requests:
          storage: 100Gi
      storageClassName: fast
---
apiVersion: apps/v1
kind: StatefulSet
metadata:
  annotations:
    rollout-max-unavailable: "25"
  labels:
    rollout-group: mimir-write
  name: mimir-write-zone-c
  namespace: default
spec:
  podManagementPolicy: Parallel
  replicas: 1
  selector:
    matchLabels:
      name: mimir-write-zone-c
      rollout-group: mimir-write
  serviceName: mimir-write-zone-c
  template:
    metadata:
      labels:
        gossip_ring_member: "true"
        name: mimir-write-zone-c
        rollout-group: mimir-write
    spec:
      affinity:
        podAntiAffinity:
          requiredDuringSchedulingIgnoredDuringExecution:
          - labelSelector:
              matchExpressions:
              - key: rollout-group
                operator: In
                values:
                - mimir-write
              - key: name
                operator: NotIn
                values:
                - mimir-write-zone-c
            topologyKey: kubernetes.io/hostname
      containers:
      - args:
        - -blocks-storage.s3.bucket-name=blocks-bucket
        - -blocks-storage.tsdb.block-ranges-period=2h
        - -blocks-storage.tsdb.dir=/data/tsdb
        - -blocks-storage.tsdb.head-compaction-interval=15m
        - -blocks-storage.tsdb.ship-interval=1m
        - -blocks-storage.tsdb.wal-replay-concurrency=3
        - -common.storage.backend=s3
        - -common.storage.s3.endpoint=s3.dualstack.eu-west-1.amazonaws.com
        - -distributor.ha-tracker.enable=true
        - -distributor.ha-tracker.enable-for-all-users=true
        - -distributor.ha-tracker.etcd.endpoints=etcd-client.default.svc.cluster.local.:2379
        - -distributor.ha-tracker.prefix=prom_ha/
        - -distributor.ha-tracker.store=etcd
        - -distributor.health-check-ingesters=true
        - -distributor.ingestion-burst-size=200000
        - -distributor.ingestion-rate-limit=10000
        - -distributor.ring.prefix=
        - -distributor.ring.store=memberlist
        - -ingester.max-global-metadata-per-metric=10
        - -ingester.max-global-metadata-per-user=30000
        - -ingester.max-global-series-per-user=150000
        - -ingester.ring.heartbeat-timeout=10m
        - -ingester.ring.instance-availability-zone=zone-c
        - -ingester.ring.num-tokens=512
        - -ingester.ring.prefix=
        - -ingester.ring.replication-factor=3
        - -ingester.ring.store=memberlist
        - -ingester.ring.tokens-file-path=/data/tokens
        - -ingester.ring.unregister-on-shutdown=true
        - -ingester.ring.zone-awareness-enabled=true
        - -memberlist.bind-port=7946
        - -memberlist.join=dns+gossip-ring.default.svc.cluster.local.:7946
        - -runtime-config.file=/etc/mimir/overrides.yaml
        - -server.grpc-max-concurrent-streams=500
        - -server.grpc.keepalive.max-connection-age=2m
        - -server.grpc.keepalive.max-connection-age-grace=5m
        - -server.grpc.keepalive.max-connection-idle=1m
        - -server.grpc.keepalive.min-time-between-pings=10s
        - -server.grpc.keepalive.ping-without-stream-allowed=true
        - -server.http-listen-port=8080
        - -target=write
        - -usage-stats.installation-mode=jsonnet
<<<<<<< HEAD
        image: grafana/mimir:2.10.5
=======
        image: grafana/mimir:2.11.0
>>>>>>> c8939ea5
        imagePullPolicy: IfNotPresent
        name: mimir-write
        ports:
        - containerPort: 7946
          name: gossip-ring
        - containerPort: 8080
          name: http-metrics
        - containerPort: 9095
          name: grpc
        readinessProbe:
          httpGet:
            path: /ready
            port: 8080
          initialDelaySeconds: 15
          timeoutSeconds: 1
        resources:
          limits:
            memory: 25Gi
          requests:
            cpu: "4"
            memory: 15Gi
        volumeMounts:
        - mountPath: /data
          name: mimir-write-data
        - mountPath: /etc/mimir
          name: overrides
      securityContext:
        runAsUser: 0
      terminationGracePeriodSeconds: 1200
      volumes:
      - configMap:
          name: overrides
        name: overrides
  updateStrategy:
    type: OnDelete
  volumeClaimTemplates:
  - apiVersion: v1
    kind: PersistentVolumeClaim
    metadata:
      name: mimir-write-data
    spec:
      accessModes:
      - ReadWriteOnce
      resources:
        requests:
          storage: 100Gi
      storageClassName: fast
---
apiVersion: etcd.database.coreos.com/v1beta2
kind: EtcdCluster
metadata:
  annotations:
    etcd.database.coreos.com/scope: clusterwide
  name: etcd
  namespace: default
spec:
  pod:
    affinity:
      podAntiAffinity:
        requiredDuringSchedulingIgnoredDuringExecution:
        - labelSelector:
            matchLabels:
              etcd_cluster: etcd
          topologyKey: kubernetes.io/hostname
    annotations:
      prometheus.io/port: "2379"
      prometheus.io/scrape: "true"
    etcdEnv:
    - name: ETCD_AUTO_COMPACTION_RETENTION
      value: 1h
    labels:
      name: etcd
    resources:
      limits:
        memory: 512Mi
      requests:
        cpu: 500m
        memory: 512Mi
  size: 3
  version: 3.3.13<|MERGE_RESOLUTION|>--- conflicted
+++ resolved
@@ -555,13 +555,8 @@
         - -usage-stats.installation-mode=jsonnet
         env:
         - name: JAEGER_REPORTER_MAX_QUEUE_SIZE
-<<<<<<< HEAD
           value: "5000"
-        image: grafana/mimir:2.10.5
-=======
-          value: "1024"
         image: grafana/mimir:2.11.0
->>>>>>> c8939ea5
         imagePullPolicy: IfNotPresent
         name: mimir-read
         ports:
@@ -996,11 +991,7 @@
         - -store-gateway.sharding-ring.zone-awareness-enabled=true
         - -target=backend
         - -usage-stats.installation-mode=jsonnet
-<<<<<<< HEAD
-        image: grafana/mimir:2.10.5
-=======
         image: grafana/mimir:2.11.0
->>>>>>> c8939ea5
         imagePullPolicy: IfNotPresent
         name: mimir-backend
         ports:
@@ -1186,11 +1177,7 @@
         - -store-gateway.sharding-ring.zone-awareness-enabled=true
         - -target=backend
         - -usage-stats.installation-mode=jsonnet
-<<<<<<< HEAD
-        image: grafana/mimir:2.10.5
-=======
         image: grafana/mimir:2.11.0
->>>>>>> c8939ea5
         imagePullPolicy: IfNotPresent
         name: mimir-backend
         ports:
@@ -1376,11 +1363,7 @@
         - -store-gateway.sharding-ring.zone-awareness-enabled=true
         - -target=backend
         - -usage-stats.installation-mode=jsonnet
-<<<<<<< HEAD
-        image: grafana/mimir:2.10.5
-=======
         image: grafana/mimir:2.11.0
->>>>>>> c8939ea5
         imagePullPolicy: IfNotPresent
         name: mimir-backend
         ports:
@@ -1511,11 +1494,7 @@
         - -server.http-listen-port=8080
         - -target=write
         - -usage-stats.installation-mode=jsonnet
-<<<<<<< HEAD
-        image: grafana/mimir:2.10.5
-=======
         image: grafana/mimir:2.11.0
->>>>>>> c8939ea5
         imagePullPolicy: IfNotPresent
         name: mimir-write
         ports:
@@ -1646,11 +1625,7 @@
         - -server.http-listen-port=8080
         - -target=write
         - -usage-stats.installation-mode=jsonnet
-<<<<<<< HEAD
-        image: grafana/mimir:2.10.5
-=======
         image: grafana/mimir:2.11.0
->>>>>>> c8939ea5
         imagePullPolicy: IfNotPresent
         name: mimir-write
         ports:
@@ -1781,11 +1756,7 @@
         - -server.http-listen-port=8080
         - -target=write
         - -usage-stats.installation-mode=jsonnet
-<<<<<<< HEAD
-        image: grafana/mimir:2.10.5
-=======
         image: grafana/mimir:2.11.0
->>>>>>> c8939ea5
         imagePullPolicy: IfNotPresent
         name: mimir-write
         ports:
