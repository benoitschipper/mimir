name: ci
on:
  push:
    branches:
      - main
      - r[0-9]+ # Trigger builds after a push to weekly branches
    tags:
      # The following regex matches the Mimir release tag. Tag filters not as strict due to different regex system on Github Actions.
      - mimir-[0-9]+.[0-9]+.[0-9]+**
  pull_request:

concurrency:
  # Cancel any running workflow for the same branch when new commits are pushed.
  # We group both by ref_name (available when CI is triggered by a push to a branch/tag)
  # and head_ref (available when CI is triggered by a PR).
  group: "${{ github.ref_name }}-${{ github.head_ref }}"
  cancel-in-progress: true

jobs:
  lint:
    runs-on: ubuntu-latest
    container:
<<<<<<< HEAD
      image: grafana/mimir-build-image:chore-build-multiplatform-images-3b8a0c120
=======
      image: grafana/mimir-build-image:chore-upgrade-go-036177f2f
>>>>>>> 2dde45d6
    steps:
      - name: Checkout repository
        uses: actions/checkout@v2
        # Commands in the Makefile are hardcoded with an assumed file structure of the CI container
        # Symlink ensures paths specified in previous commands don’t break
      - name: Symlink Expected Path to Workspace
        run: |
          mkdir -p /go/src/github.com/grafana/mimir
          ln -s $GITHUB_WORKSPACE/* /go/src/github.com/grafana/mimir
      - name: Lint
        run: make BUILD_IN_CONTAINER=false lint
      - name: Check Vendor Directory
        run: make BUILD_IN_CONTAINER=false mod-check
      - name: Check Protos
        run: make BUILD_IN_CONTAINER=false check-protos
      - name: Check Generated Documentation
        run: make BUILD_IN_CONTAINER=false check-doc
      - name: Check White Noise.
        run: make BUILD_IN_CONTAINER=false check-white-noise
      - name: Check License Header
        run: make BUILD_IN_CONTAINER=false check-license
      - name: Check Docker-Compose YAML
        run: make BUILD_IN_CONTAINER=false check-mimir-microservices-mode-docker-compose-yaml check-mimir-read-write-mode-docker-compose-yaml

  doc-validator:
    runs-on: ubuntu-latest
    container:
      image: grafana/doc-validator:v1.0.0
    steps:
      - name: Checkout repository
        uses: actions/checkout@v3
      - name: Run doc-validator tool
        run: doc-validator ./docs/sources/mimir

  lint-jsonnet:
    runs-on: ubuntu-latest
    container:
<<<<<<< HEAD
      image: grafana/mimir-build-image:chore-build-multiplatform-images-3b8a0c120
=======
      image: grafana/mimir-build-image:chore-upgrade-go-036177f2f
>>>>>>> 2dde45d6
    steps:
      - name: Checkout repository
        uses: actions/checkout@v2
        # Commands in the Makefile are hardcoded with an assumed file structure of the CI container
        # Symlink ensures paths specified in previous commands don’t break
      - name: Symlink Expected Path to Workspace
        run: |
          mkdir -p /go/src/github.com/grafana/mimir
          ln -s $GITHUB_WORKSPACE/* /go/src/github.com/grafana/mimir
      - name: Check Mixin
        run: make BUILD_IN_CONTAINER=false check-mixin
      - name: Check Mixin Tests
        run: make BUILD_IN_CONTAINER=false check-mixin-tests
      - name: Check Jsonnet Manifests
        run: make BUILD_IN_CONTAINER=false check-jsonnet-manifests
      - name: Check Jsonnet Getting Started
        run: make BUILD_IN_CONTAINER=false check-jsonnet-getting-started
      - name: Check Jsonnet Tests
        run: make BUILD_IN_CONTAINER=false check-jsonnet-tests

  lint-helm:
    runs-on: ubuntu-latest
    container:
      image: grafana/mimir-build-image:chore-upgrade-go-036177f2f
    steps:
      - name: Checkout repository
        uses: actions/checkout@v2
        # Commands in the Makefile are hardcoded with an assumed file structure of the CI container
        # Symlink ensures paths specified in previous commands don’t break
      - name: Symlink Expected Path to Workspace
        run: |
          mkdir -p /go/src/github.com/grafana/mimir
          ln -s $GITHUB_WORKSPACE/* /go/src/github.com/grafana/mimir
      - name: Set up Helm
        uses: azure/setup-helm@v1
        with:
          version: v3.8.2
      - name: Check Helm Tests
        run: make BUILD_IN_CONTAINER=false check-helm-tests

  test:
    runs-on: ubuntu-latest
    strategy:
      # Do not abort other groups when one fails.
      fail-fast: false
      # Split tests into 4 groups.
      matrix:
        test_group_id:    [0, 1, 2, 3]
        test_group_total: [4]
    container:
<<<<<<< HEAD
      image: grafana/mimir-build-image:chore-build-multiplatform-images-3b8a0c120
=======
      image: grafana/mimir-build-image:chore-upgrade-go-036177f2f
>>>>>>> 2dde45d6
    steps:
      - name: Checkout repository
        uses: actions/checkout@v2
      - name: Symlink Expected Path to Workspace
        run: |
          mkdir -p /go/src/github.com/grafana/mimir
          ln -s $GITHUB_WORKSPACE/* /go/src/github.com/grafana/mimir
      - name: Run Tests
        run: |
          echo "Running unit tests (group ${{ matrix.test_group_id }} of ${{ matrix.test_group_total }}) with Go version: $(go version)"
          ./.github/workflows/scripts/run-unit-tests-group.sh --index ${{ matrix.test_group_id }} --total ${{ matrix.test_group_total }}

  test-docs:
    runs-on: ubuntu-latest
    steps:
      - name: "Check out code"
        uses: "actions/checkout@v3"
      - name: "Build website"
        run: |
          docker run -v ${PWD}/docs/sources/mimir:/hugo/content/docs/mimir/latest -e HUGO_REFLINKSERRORLEVEL=ERROR --rm grafana/docs-base:latest /bin/bash -c 'make hugo'

  build-mimir:
    runs-on: ubuntu-latest
    container:
<<<<<<< HEAD
      image: grafana/mimir-build-image:chore-build-multiplatform-images-3b8a0c120
=======
      image: grafana/mimir-build-image:chore-upgrade-go-036177f2f
>>>>>>> 2dde45d6
    steps:
      - name: Checkout repository
        uses: actions/checkout@v2
      - name: Install Docker Client
        run: ./.github/workflows/scripts/install-docker.sh
      - name: Symlink Expected Path to Workspace
        run: |
          mkdir -p /go/src/github.com/grafana/mimir
          ln -s $GITHUB_WORKSPACE/* /go/src/github.com/grafana/mimir
      - name: Build Images
        run: |
          export GIT_REVISION=$(git rev-parse --short HEAD)
          export VERSION=$(cat "./VERSION" 2> /dev/null)
          export GIT_BRANCH=$(git rev-parse --abbrev-ref HEAD)
          # Configure ko's image creation timestamp to correspond to the commit timestamp
          export SOURCE_DATE_EPOCH=$(git show -s --format=%ct)
          export KO_DOCKER_REPO=grafana
          ko build -B --image-label org.opencontainers.image.title=mimir,org.opencontainers.image.source=https://github.com/grafana/mimir/tree/main/cmd/mimir,org.opencontainers.image.revision=${GIT_REVISION} --oci-layout-path mimir-oci-layout --platform=linux/amd64,linux/arm64 --push=false ./cmd/mimir
      - name: Create Mimir OCI Image Layout Archive
        run: tar -cvf mimir-oci-layout.tar mimir-oci-layout
      - name: Upload Mimir OCI Image Layout
        uses: actions/upload-artifact@v2
        with:
          name: Mimir OCI Image Layout
          path: ./mimir-oci-layout.tar

  build-tools:
    runs-on: ubuntu-20.04
    container:
      image: grafana/mimir-build-image:chore-build-multiplatform-images-3b8a0c120
    steps:
      - name: Checkout Repo
        uses: actions/checkout@v2
      - name: Install Docker Client
        run: ./.github/workflows/scripts/install-docker.sh
      - name: Symlink Expected Path to Workspace
        run: |
          mkdir -p /go/src/github.com/grafana/mimir
          ln -s $GITHUB_WORKSPACE/* /go/src/github.com/grafana/mimir
      - name: Build Images
        # Build everything except mimir (run by build-mimir job) and build image (not managed by CI).
        run: |
          IMAGES="mimirtool metaconvert query-tee"
          export GIT_REVISION=$(git rev-parse --short HEAD)
          export VERSION=$(cat "./VERSION" 2> /dev/null)
          export GIT_BRANCH=$(git rev-parse --abbrev-ref HEAD)
          # Configure ko's image creation timestamp to correspond to the commit timestamp
          export SOURCE_DATE_EPOCH=$(git show -s --format=%ct)
          export KO_DOCKER_REPO=grafana
          for name in ${IMAGES}; do
            ko build -B --image-label org.opencontainers.image.title=${name},org.opencontainers.image.source=https://github.com/grafana/mimir/tree/main/cmd/${name},org.opencontainers.image.revision=${GIT_REVISION} --oci-layout-path ${name}-oci-layout --platform=linux/amd64,linux/arm64 --push=false ./cmd/${name}
          done
      - name: Create Tool OCI Image Layouts Archive
        run: tar -cvf tool-oci-layouts.tar *-oci-layout
      - name: Upload Tool OCI Image Layouts
        uses: actions/upload-artifact@v2
        with:
          name: Tool OCI Image Layouts
          path: ./tool-oci-layouts.tar

  integration:
    needs: build
    runs-on: ubuntu-latest
    strategy:
      # Do not abort other groups when one fails.
      fail-fast: false
      # Split tests into 4 groups.
      matrix:
        test_group_id:    [0, 1, 2, 3]
        test_group_total: [4]
    steps:
      - name: Upgrade golang
        uses: actions/setup-go@v2
        with:
          go-version: 1.19.3
      - name: Checkout repository
        uses: actions/checkout@v2
      - name: Install Docker Client
        run: sudo ./.github/workflows/scripts/install-docker.sh
      # TODO: Work into image, since this job doesn't use the Mimir build image (which has ko installed)
      # Keep revision in sync with that in Mimir build image
      - name: Install ko
        run: |
          go install github.com/grafana/ko@37f6651b50ba1ecdfb691be4602472d4df8424e4
      - name: Symlink Expected Path to Workspace
        run: |
          sudo mkdir -p /go/src/github.com/grafana/mimir
          sudo ln -s $GITHUB_WORKSPACE/* /go/src/github.com/grafana/mimir
      - name: Download Mimir OCI Image Layout
        uses: actions/download-artifact@v2
        with:
          name: Mimir OCI Image Layout
      - name: Load Mimir Docker Image
        run: |
<<<<<<< HEAD
          tar -xvf mimir-oci-layout.tar
          IMAGE_TAG=$(make image-tag)
          KO_DOCKER_REPO=grafana ko publish-layout -B --tags ${IMAGE_TAG} --local mimir mimir-oci-layout
=======
          export IMAGE_TAG=$(make image-tag)
          # skopeo will by default load system-specific version of the image (linux/amd64).
          skopeo copy oci-archive:/tmp/images/mimir.oci "docker-daemon:grafana/mimir:$IMAGE_TAG"
          skopeo copy oci-archive:/tmp/images/mimirtool.oci "docker-daemon:grafana/mimirtool:$IMAGE_TAG"
          # Print Mimir version and architecture loaded to Docker.
          docker run "grafana/mimir:$IMAGE_TAG" --version
>>>>>>> 2dde45d6
      - name: Preload Images
        # We download docker images used by integration tests so that all images are available
        # locally and the download time doesn't account in the test execution time, which is subject
        # to a timeout
        run: go run ./tools/pre-pull-images | xargs -n1 docker pull
      - name: Integration Tests
        run: |
          export IMAGE_TAG=$(make image-tag)
          export MIMIR_IMAGE="grafana/mimir:$IMAGE_TAG"
          export MIMIRTOOL_IMAGE="grafana/mimirtool:$IMAGE_TAG"
          export MIMIR_CHECKOUT_DIR="/go/src/github.com/grafana/mimir"
          echo "Running integration tests with image: $MIMIR_IMAGE (Mimir), $MIMIRTOOL_IMAGE (Mimirtool)"
          echo "Running integration tests (group ${{ matrix.test_group_id }} of ${{ matrix.test_group_total }}) with Go version: $(go version)"
          ./.github/workflows/scripts/run-integration-tests-group.sh --index ${{ matrix.test_group_id }} --total ${{ matrix.test_group_total }}

  deploy:
    needs: [build-mimir, build-tools, test, lint, integration]
    # Only deploy images on pushes to the grafana/mimir repo, which either are tag pushes or weekly release branch pushes.
    if: (startsWith(github.ref, 'refs/tags/') || startsWith(github.ref, 'refs/heads/r') ) && github.event_name == 'push' && github.repository == 'grafana/mimir'
    runs-on: ubuntu-latest
    container:
<<<<<<< HEAD
      image: grafana/mimir-build-image:chore-build-multiplatform-images-3b8a0c120
=======
      image: grafana/mimir-build-image:chore-upgrade-go-036177f2f
>>>>>>> 2dde45d6
    steps:
      - name: Checkout repository
        uses: actions/checkout@v2
      - name: Install Docker Client
        run: ./.github/workflows/scripts/install-docker.sh
      - name: Symlink Expected Path to Workspace
        run: |
          mkdir -p /go/src/github.com/grafana/mimir
          ln -s $GITHUB_WORKSPACE/* /go/src/github.com/grafana/mimir
      - name: Download Tool OCI Image Layouts
        uses: actions/download-artifact@v2
        with:
          name: Tool OCI Image Layouts
      - name: Download Mimir OCI Image Layout
        uses: actions/download-artifact@v2
        with:
          name: Mimir OCI Image Layout
      - name: Extract OCI Image Layouts
        run: |
          tar -xvf mimir-oci-layout.tar
          tar -xvf tool-oci-layouts.tar
      - name: Deploy
        run: |
          if [ -n "$DOCKER_PASSWORD" ]; then
            printenv DOCKER_PASSWORD | ko login -u "$DOCKER_USERNAME" --password-stdin
          fi
          export IMAGE_TAG=$(./tools/image-tag)
          make ci-push-images
        env:
          DOCKER_USERNAME: ${{ secrets.DOCKER_USERNAME }}
          DOCKER_PASSWORD: ${{ secrets.DOCKER_PASSWORD }}<|MERGE_RESOLUTION|>--- conflicted
+++ resolved
@@ -20,11 +20,7 @@
   lint:
     runs-on: ubuntu-latest
     container:
-<<<<<<< HEAD
-      image: grafana/mimir-build-image:chore-build-multiplatform-images-3b8a0c120
-=======
-      image: grafana/mimir-build-image:chore-upgrade-go-036177f2f
->>>>>>> 2dde45d6
+      image: grafana/mimir-build-image:chore-upgrade-go-036177f2f
     steps:
       - name: Checkout repository
         uses: actions/checkout@v2
@@ -62,11 +58,7 @@
   lint-jsonnet:
     runs-on: ubuntu-latest
     container:
-<<<<<<< HEAD
-      image: grafana/mimir-build-image:chore-build-multiplatform-images-3b8a0c120
-=======
-      image: grafana/mimir-build-image:chore-upgrade-go-036177f2f
->>>>>>> 2dde45d6
+      image: grafana/mimir-build-image:chore-upgrade-go-036177f2f
     steps:
       - name: Checkout repository
         uses: actions/checkout@v2
@@ -117,11 +109,7 @@
         test_group_id:    [0, 1, 2, 3]
         test_group_total: [4]
     container:
-<<<<<<< HEAD
-      image: grafana/mimir-build-image:chore-build-multiplatform-images-3b8a0c120
-=======
-      image: grafana/mimir-build-image:chore-upgrade-go-036177f2f
->>>>>>> 2dde45d6
+      image: grafana/mimir-build-image:chore-upgrade-go-036177f2f
     steps:
       - name: Checkout repository
         uses: actions/checkout@v2
@@ -143,14 +131,10 @@
         run: |
           docker run -v ${PWD}/docs/sources/mimir:/hugo/content/docs/mimir/latest -e HUGO_REFLINKSERRORLEVEL=ERROR --rm grafana/docs-base:latest /bin/bash -c 'make hugo'
 
-  build-mimir:
-    runs-on: ubuntu-latest
-    container:
-<<<<<<< HEAD
-      image: grafana/mimir-build-image:chore-build-multiplatform-images-3b8a0c120
-=======
-      image: grafana/mimir-build-image:chore-upgrade-go-036177f2f
->>>>>>> 2dde45d6
+  build:
+    runs-on: ubuntu-latest
+    container:
+      image: grafana/mimir-build-image:chore-upgrade-go-036177f2f
     steps:
       - name: Checkout repository
         uses: actions/checkout@v2
@@ -242,21 +226,17 @@
       - name: Download Mimir OCI Image Layout
         uses: actions/download-artifact@v2
         with:
-          name: Mimir OCI Image Layout
-      - name: Load Mimir Docker Image
-        run: |
-<<<<<<< HEAD
-          tar -xvf mimir-oci-layout.tar
-          IMAGE_TAG=$(make image-tag)
-          KO_DOCKER_REPO=grafana ko publish-layout -B --tags ${IMAGE_TAG} --local mimir mimir-oci-layout
-=======
+          name: Docker Images
+      - name: Extract Docker Images from Archive
+        run: tar xvf images.tar -C /
+      - name: Load Mimir Image into Docker
+        run: |
           export IMAGE_TAG=$(make image-tag)
           # skopeo will by default load system-specific version of the image (linux/amd64).
           skopeo copy oci-archive:/tmp/images/mimir.oci "docker-daemon:grafana/mimir:$IMAGE_TAG"
           skopeo copy oci-archive:/tmp/images/mimirtool.oci "docker-daemon:grafana/mimirtool:$IMAGE_TAG"
           # Print Mimir version and architecture loaded to Docker.
           docker run "grafana/mimir:$IMAGE_TAG" --version
->>>>>>> 2dde45d6
       - name: Preload Images
         # We download docker images used by integration tests so that all images are available
         # locally and the download time doesn't account in the test execution time, which is subject
@@ -278,11 +258,7 @@
     if: (startsWith(github.ref, 'refs/tags/') || startsWith(github.ref, 'refs/heads/r') ) && github.event_name == 'push' && github.repository == 'grafana/mimir'
     runs-on: ubuntu-latest
     container:
-<<<<<<< HEAD
-      image: grafana/mimir-build-image:chore-build-multiplatform-images-3b8a0c120
-=======
-      image: grafana/mimir-build-image:chore-upgrade-go-036177f2f
->>>>>>> 2dde45d6
+      image: grafana/mimir-build-image:chore-upgrade-go-036177f2f
     steps:
       - name: Checkout repository
         uses: actions/checkout@v2
