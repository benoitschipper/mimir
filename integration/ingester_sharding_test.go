--- conflicted
+++ resolved
@@ -49,13 +49,6 @@
 
 			flags := BlocksStorageFlags()
 			flags["-distributor.ingestion-tenant-shard-size"] = strconv.Itoa(testData.tenantShardSize)
-<<<<<<< HEAD
-
-			// Enable shuffle sharding on read path but not lookback, otherwise all ingesters would be
-			// queried being just registered.
-			flags["-querier.query-store-after"] = "0"
-			flags["-querier.shuffle-sharding-ingesters-lookback-period"] = "1ns"
-=======
 			// We're verifying that shuffle sharding on the read path works so we need to set `query-ingesters-within`
 			// to a small enough value that they'll have been part of the ring for long enough by the time we attempt
 			// to query back the values we wrote to them. If they _haven't_ been part of the ring for long enough, the
@@ -63,7 +56,6 @@
 			flags["-querier.query-store-after"] = "0"
 			flags["-querier.query-ingesters-within"] = fmt.Sprintf("%ds", queryIngestersWithinSecs)
 			flags["-ingester.ring.heartbeat-period"] = "1s"
->>>>>>> 017a738e
 
 			// Start dependencies.
 			consul := e2edb.NewConsul()
