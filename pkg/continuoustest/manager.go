// SPDX-License-Identifier: AGPL-3.0-only

package continuoustest

import (
	"context"
	"flag"
	"time"

<<<<<<< HEAD
=======
	"github.com/go-kit/log"
	"github.com/go-kit/log/level"
>>>>>>> 017a738e
	"golang.org/x/sync/errgroup"
)

type Test interface {
	// Name returns the test name. The name is used to uniquely identify the test in metrics and logs.
	Name() string

	// Init initializes the test. If the initialization fails, the testing tool will terminate.
	Init(ctx context.Context, now time.Time) error

	// Run runs a single test cycle. This function is called multiple times, at periodic intervals.
	// The returned error is ignored unless smoke-test is enabled. In that case, the error is returned to the caller.
	Run(ctx context.Context, now time.Time) error
}

type ManagerConfig struct {
	SmokeTest   bool
	RunInterval time.Duration
}

func (cfg *ManagerConfig) RegisterFlags(f *flag.FlagSet) {
	f.BoolVar(&cfg.SmokeTest, "tests.smoke-test", false, "Run a smoke test, i.e. run all tests once and exit.")
	f.DurationVar(&cfg.RunInterval, "tests.run-interval", 5*time.Minute, "How frequently tests should run.")
}

type Manager struct {
	cfg    ManagerConfig
	logger log.Logger
	tests  []Test
}

func NewManager(cfg ManagerConfig, logger log.Logger) *Manager {
	return &Manager{
		cfg:    cfg,
		logger: logger,
	}
}

func (m *Manager) AddTest(t Test) {
	m.tests = append(m.tests, t)
}

func (m *Manager) Run(ctx context.Context) error {
	// Initialize all tests.
	for _, t := range m.tests {
		if err := t.Init(ctx, time.Now()); err != nil {
			return err
		}
	}

	// Continuously run all tests. Each test is executed in a dedicated goroutine.
	group, ctx := errgroup.WithContext(ctx)

	for _, test := range m.tests {
		t := test
		group.Go(func() error {

			// Run it immediately, and then every configured period.
			err := t.Run(ctx, time.Now())
			if m.cfg.SmokeTest {
<<<<<<< HEAD
=======
				if err != nil {
					level.Info(m.logger).Log("msg", "Test failed", "test", t.Name(), "err", err)
				} else {
					level.Info(m.logger).Log("msg", "Test passed", "test", t.Name())
				}
>>>>>>> 017a738e
				return err
			}

			ticker := time.NewTicker(m.cfg.RunInterval)

			for {
				select {
				case <-ticker.C:
					// This error is intentionally ignored because we want to
					// continue running the tests forever.
					_ = t.Run(ctx, time.Now())
				case <-ctx.Done():
					return nil
				}
			}
		})
	}

	return group.Wait()
}<|MERGE_RESOLUTION|>--- conflicted
+++ resolved
@@ -7,11 +7,8 @@
 	"flag"
 	"time"
 
-<<<<<<< HEAD
-=======
 	"github.com/go-kit/log"
 	"github.com/go-kit/log/level"
->>>>>>> 017a738e
 	"golang.org/x/sync/errgroup"
 )
 
@@ -72,14 +69,11 @@
 			// Run it immediately, and then every configured period.
 			err := t.Run(ctx, time.Now())
 			if m.cfg.SmokeTest {
-<<<<<<< HEAD
-=======
 				if err != nil {
 					level.Info(m.logger).Log("msg", "Test failed", "test", t.Name(), "err", err)
 				} else {
 					level.Info(m.logger).Log("msg", "Test passed", "test", t.Name())
 				}
->>>>>>> 017a738e
 				return err
 			}
 
