package ingester

import (
	"sync"

	"github.com/cortexproject/cortex/pkg/util"
	"github.com/go-kit/kit/log/level"
	"github.com/prometheus/client_golang/prometheus"
	dto "github.com/prometheus/client_model/go"
)

const (
	memSeriesCreatedTotalName = "cortex_ingester_memory_series_created_total"
	memSeriesCreatedTotalHelp = "The total number of series that were created per user."

	memSeriesRemovedTotalName = "cortex_ingester_memory_series_removed_total"
	memSeriesRemovedTotalHelp = "The total number of series that were removed per user."
)

type ingesterMetrics struct {
	flushQueueLength      prometheus.Gauge
	ingestedSamples       prometheus.Counter
	ingestedSamplesFail   prometheus.Counter
	queries               prometheus.Counter
	queriedSamples        prometheus.Histogram
	queriedSeries         prometheus.Histogram
	queriedChunks         prometheus.Histogram
	memSeries             prometheus.Gauge
	memUsers              prometheus.Gauge
	memSeriesCreatedTotal *prometheus.CounterVec
	memSeriesRemovedTotal *prometheus.CounterVec
	walReplayDuration     prometheus.Gauge
}

func newIngesterMetrics(r prometheus.Registerer, registerMetricsConflictingWithTSDB bool) *ingesterMetrics {
	m := &ingesterMetrics{
		flushQueueLength: prometheus.NewGauge(prometheus.GaugeOpts{
			Name: "cortex_ingester_flush_queue_length",
			Help: "The total number of series pending in the flush queue.",
		}),
		ingestedSamples: prometheus.NewCounter(prometheus.CounterOpts{
			Name: "cortex_ingester_ingested_samples_total",
			Help: "The total number of samples ingested.",
		}),
		ingestedSamplesFail: prometheus.NewCounter(prometheus.CounterOpts{
			Name: "cortex_ingester_ingested_samples_failures_total",
			Help: "The total number of samples that errored on ingestion.",
		}),
		queries: prometheus.NewCounter(prometheus.CounterOpts{
			Name: "cortex_ingester_queries_total",
			Help: "The total number of queries the ingester has handled.",
		}),
		queriedSamples: prometheus.NewHistogram(prometheus.HistogramOpts{
			Name: "cortex_ingester_queried_samples",
			Help: "The total number of samples returned from queries.",
			// Could easily return 10m samples per query - 10*(8^(8-1)) = 20.9m.
			Buckets: prometheus.ExponentialBuckets(10, 8, 8),
		}),
		queriedSeries: prometheus.NewHistogram(prometheus.HistogramOpts{
			Name: "cortex_ingester_queried_series",
			Help: "The total number of series returned from queries.",
			// A reasonable upper bound is around 100k - 10*(8^(6-1)) = 327k.
			Buckets: prometheus.ExponentialBuckets(10, 8, 6),
		}),
		queriedChunks: prometheus.NewHistogram(prometheus.HistogramOpts{
			Name: "cortex_ingester_queried_chunks",
			Help: "The total number of chunks returned from queries.",
			// A small number of chunks per series - 10*(8^(7-1)) = 2.6m.
			Buckets: prometheus.ExponentialBuckets(10, 8, 7),
		}),
		memSeries: prometheus.NewGauge(prometheus.GaugeOpts{
			Name: "cortex_ingester_memory_series",
			Help: "The current number of series in memory.",
		}),
		memUsers: prometheus.NewGauge(prometheus.GaugeOpts{
			Name: "cortex_ingester_memory_users",
			Help: "The current number of users in memory.",
		}),
		memSeriesCreatedTotal: prometheus.NewCounterVec(prometheus.CounterOpts{
			Name: memSeriesCreatedTotalName,
			Help: memSeriesCreatedTotalHelp,
		}, []string{"user"}),
		memSeriesRemovedTotal: prometheus.NewCounterVec(prometheus.CounterOpts{
			Name: memSeriesRemovedTotalName,
			Help: memSeriesRemovedTotalHelp,
		}, []string{"user"}),
		walReplayDuration: prometheus.NewGauge(prometheus.GaugeOpts{
			Name: "cortex_ingester_wal_replay_duration_seconds",
			Help: "Time taken to replay the checkpoint and the WAL.",
		}),
	}

	if r != nil {
		r.MustRegister(
			m.flushQueueLength,
			m.ingestedSamples,
			m.ingestedSamplesFail,
			m.queries,
			m.queriedSamples,
			m.queriedSeries,
			m.queriedChunks,
			m.memSeries,
			m.memUsers,
<<<<<<< HEAD
			m.memSeriesCreatedTotal,
			m.memSeriesRemovedTotal,
			m.walReplayDuration,
=======
>>>>>>> efb54b3c
		)

		if registerMetricsConflictingWithTSDB {
			r.MustRegister(
				m.memSeriesCreatedTotal,
				m.memSeriesRemovedTotal,
			)
		}
	}

	return m
}

// TSDB metrics. Each tenant has its own registry, that TSDB code uses.
type tsdbMetrics struct {
	// We aggregate metrics from individual TSDB registries into
	// a single set of counters, which are exposed as Cortex metrics.
	dirSyncs        *prometheus.Desc // sum(thanos_shipper_dir_syncs_total)
	dirSyncFailures *prometheus.Desc // sum(thanos_shipper_dir_sync_failures_total)
	uploads         *prometheus.Desc // sum(thanos_shipper_uploads_total)
	uploadFailures  *prometheus.Desc // sum(thanos_shipper_upload_failures_total)

	// These two metrics replace metrics in ingesterMetrics, as we count them differently
	memSeriesCreatedTotal *prometheus.Desc
	memSeriesRemovedTotal *prometheus.Desc

	// These maps drive the collection output. Key = original metric name to group.
	sumCountersGlobally map[string]*prometheus.Desc
	sumCountersPerUser  map[string]*prometheus.Desc

	regsMu sync.RWMutex                    // custom mutex for shipper registry, to avoid blocking main user state mutex on collection
	regs   map[string]*prometheus.Registry // One prometheus registry per tenant
}

func newTSDBMetrics(r prometheus.Registerer) *tsdbMetrics {
	m := &tsdbMetrics{
		regs: make(map[string]*prometheus.Registry),

		dirSyncs: prometheus.NewDesc(
			"cortex_ingester_shipper_dir_syncs_total",
			"TSDB: Total dir sync attempts",
			nil, nil),
		dirSyncFailures: prometheus.NewDesc(
			"cortex_ingester_shipper_dir_sync_failures_total",
			"TSDB: Total number of failed dir syncs",
			nil, nil),
		uploads: prometheus.NewDesc(
			"cortex_ingester_shipper_uploads_total",
			"TSDB: Total object upload attempts",
			nil, nil),
		uploadFailures: prometheus.NewDesc(
			"cortex_ingester_shipper_upload_failures_total",
			"TSDB: Total number of failed object uploads",
			nil, nil),

		memSeriesCreatedTotal: prometheus.NewDesc(memSeriesCreatedTotalName, memSeriesCreatedTotalHelp, []string{"user"}, nil),
		memSeriesRemovedTotal: prometheus.NewDesc(memSeriesRemovedTotalName, memSeriesRemovedTotalHelp, []string{"user"}, nil),
	}

	m.sumCountersGlobally = map[string]*prometheus.Desc{
		"thanos_shipper_dir_syncs_total":         m.dirSyncs,
		"thanos_shipper_dir_sync_failures_total": m.dirSyncFailures,
		"thanos_shipper_uploads_total":           m.uploads,
		"thanos_shipper_upload_failures_total":   m.uploadFailures,
	}

	m.sumCountersPerUser = map[string]*prometheus.Desc{
		"prometheus_tsdb_head_series_created_total": m.memSeriesCreatedTotal,
		"prometheus_tsdb_head_series_removed_total": m.memSeriesRemovedTotal,
	}

	if r != nil {
		r.MustRegister(m)
	}
	return m
}

func (sm *tsdbMetrics) Describe(out chan<- *prometheus.Desc) {
	out <- sm.dirSyncs
	out <- sm.dirSyncFailures
	out <- sm.uploads
	out <- sm.uploadFailures
	out <- sm.memSeriesCreatedTotal
	out <- sm.memSeriesRemovedTotal
}

func (sm *tsdbMetrics) Collect(out chan<- prometheus.Metric) {
	regs := sm.registries()
	data := gatheredMetricsPerUser{}

	for userID, r := range regs {
		m, err := r.Gather()
		if err != nil {
			level.Warn(util.Logger).Log("msg", "failed to gather metrics from TSDB shipper", "user", userID, "err", err)
			continue
		}

		data.addGatheredDataForUser(userID, m)
	}

	// OK, we have it all. Let's build results.
	for metric, desc := range sm.sumCountersGlobally {
		out <- prometheus.MustNewConstMetric(desc, prometheus.CounterValue, data.sumCountersAcrossAllUsers(metric))
	}

	for metric, desc := range sm.sumCountersPerUser {
		userValues := data.sumCountersPerUser(metric)
		for user, val := range userValues {
			out <- prometheus.MustNewConstMetric(desc, prometheus.CounterValue, val, user)
		}
	}
}

// make a copy of the map, so that metrics can be gathered while the new registry is being added.
func (sm *tsdbMetrics) registries() map[string]*prometheus.Registry {
	sm.regsMu.RLock()
	defer sm.regsMu.RUnlock()

	regs := make(map[string]*prometheus.Registry, len(sm.regs))
	for u, r := range sm.regs {
		regs[u] = r
	}
	return regs
}

func (sm *tsdbMetrics) setRegistryForUser(userID string, registry *prometheus.Registry) {
	sm.regsMu.Lock()
	sm.regs[userID] = registry
	sm.regsMu.Unlock()
}

func sumCounters(mfs []*dto.MetricFamily) float64 {
	result := float64(0)
	for _, mf := range mfs {
		if mf.Type == nil || *mf.Type != dto.MetricType_COUNTER {
			continue
		}

		for _, m := range mf.Metric {
			if m == nil || m.Counter == nil || m.Counter.Value == nil {
				continue
			}

			result += *m.Counter.Value
		}
	}
	return result
}

// first key = userID, second key = metric name. Value = slice of gathered values with the same metric name.
type gatheredMetricsPerUser map[string]map[string][]*dto.MetricFamily

func (d gatheredMetricsPerUser) addGatheredDataForUser(userID string, metrics []*dto.MetricFamily) {
	// first, create new map which maps metric names to a slice of MetricFamily instances.
	// That makes it easier to do searches later.
	perMetricName := map[string][]*dto.MetricFamily{}

	for _, m := range metrics {
		if m.Name == nil {
			continue
		}
		perMetricName[*m.Name] = append(perMetricName[*m.Name], m)
	}

	d[userID] = perMetricName
}

func (d gatheredMetricsPerUser) sumCountersAcrossAllUsers(counter string) float64 {
	result := float64(0)
	for _, perMetric := range d {
		result += sumCounters(perMetric[counter])
	}
	return result
}

func (d gatheredMetricsPerUser) sumCountersPerUser(counter string) map[string]float64 {
	result := map[string]float64{}
	for user, perMetric := range d {
		v := sumCounters(perMetric[counter])
		result[user] = v
	}
	return result
}<|MERGE_RESOLUTION|>--- conflicted
+++ resolved
@@ -101,12 +101,7 @@
 			m.queriedChunks,
 			m.memSeries,
 			m.memUsers,
-<<<<<<< HEAD
-			m.memSeriesCreatedTotal,
-			m.memSeriesRemovedTotal,
 			m.walReplayDuration,
-=======
->>>>>>> efb54b3c
 		)
 
 		if registerMetricsConflictingWithTSDB {
